import pathlib

from setuptools import setup

# The directory containing this file
HERE = pathlib.Path(__file__).parent

# The text of the README file
README = (HERE / "README.md").read_text()

# This call to setup() does all the work
setup(
    name="quenn",
<<<<<<< HEAD
    version="1.3",
=======
    version="1.2",
>>>>>>> 8a8b50b7
    description="Quick Neural Network Experimentation",
    long_description=README,
    long_description_content_type="text/markdown",
    url="https://github.com/sraashis/nnkernel",
    author="Aashis Khana1",
    author_email="sraashis@gmail.com",
    license="MIT",
    classifiers=[
        "License :: OSI Approved :: MIT License",
        "Programming Language :: Python :: 3.6",
        "Programming Language :: Python :: 3.7",
    ],
    packages=['quenn', 'quenn.utils', 'quenn.core'],
    include_package_data=True,
    install_requires=['numpy', 'scipy', 'scikit-learn', 'scikit-image',
                      'pillow', 'matplotlib', 'opencv-python', 'pandas', 'seaborn']
)<|MERGE_RESOLUTION|>--- conflicted
+++ resolved
@@ -11,11 +11,7 @@
 # This call to setup() does all the work
 setup(
     name="quenn",
-<<<<<<< HEAD
-    version="1.3",
-=======
-    version="1.2",
->>>>>>> 8a8b50b7
+    version="1.3"
     description="Quick Neural Network Experimentation",
     long_description=README,
     long_description_content_type="text/markdown",
