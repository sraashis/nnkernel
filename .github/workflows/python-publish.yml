--- conflicted
+++ resolved
@@ -1,11 +1,7 @@
 # This workflows will upload a Python Package using Twine when a release is created
 # For more information see: https://help.github.com/en/actions/language-and-framework-guides/using-python-with-github-actions#publishing-to-package-registries
 
-<<<<<<< HEAD
-name: easytorch
-=======
 name: upeasy
->>>>>>> 0644b322
 
 on:
   push:
